<script setup lang="ts">
import { RouterLink, RouterView } from 'vue-router'
import HelloWorld from './components/HelloWorld.vue'
</script>

<template>
<<<<<<< HEAD
  <div id="nav">
    <router-link to="/">Home</router-link> |
    <router-link to="/about">About</router-link>
  </div>
  <router-view/>

  <div class="demo-container">
    <animated-component>
      <div class="demo">
        Lorem ipsum dolor sit amet, consectetur adipiscing elit. Ut scelerisque molestie nisl ac suscipit. Maecenas in auctor ligula.
        Vestibulum suscipit mi eget risus aliquet, id lacinia elit consectetur. Donec a tincidunt justo. Etiam varius urna et finibus lacinia.
        Vestibulum id auctor urna. Integer non facilisis urna. Nullam dapibus, sem in blandit posuere, sapien sem rhoncus urna, ac placerat massa sem tempor nisi.
      </div>
    </animated-component>

    <animated-component animation-type="zoom">
      <div class="demo">
        Lorem ipsum dolor sit amet, consectetur adipiscing elit. Ut scelerisque molestie nisl ac suscipit. Maecenas in auctor ligula.
        Vestibulum suscipit mi eget risus aliquet, id lacinia elit consectetur. Donec a tincidunt justo. Etiam varius urna et finibus lacinia.
        Vestibulum id auctor urna. Integer non facilisis urna. Nullam dapibus, sem in blandit posuere, sapien sem rhoncus urna, ac placerat massa sem tempor nisi.
        <br><br>
        Vivamus eget nulla ut nisl venenatis lobortis non quis tellus. Nullam eget ornare tortor. Donec ac erat eget massa dapibus condimentum.
        Nunc sed nisi vel quam facilisis pharetra nec at lectus. Nam ipsum sem, auctor vel varius quis, fringilla non magna. Cras id magna velit.
        Nam faucibus mi massa, ac posuere nulla elementum at. Duis eget felis vitae nisl aliquet tempor. Vivamus nec porta purus.
      </div>
    </animated-component>
  </div>

</template>

<script lang="js">
import AnimatedComponent from '@/components/AnimatedComponent.vue';

export default {
  name: "App",
  components: {
    AnimatedComponent
  }
}
</script>

<style lang="scss">
#app {
  font-family: Avenir, Helvetica, Arial, sans-serif;
  -webkit-font-smoothing: antialiased;
  -moz-osx-font-smoothing: grayscale;
=======
  <header>
    <img alt="Vue logo" class="logo" src="@/assets/logo.svg" width="125" height="125" />

    <div class="wrapper">
      <HelloWorld msg="You did it!" />

      <nav>
        <RouterLink to="/">Home</RouterLink>
        <RouterLink to="/about">About</RouterLink>
      </nav>
    </div>
  </header>

  <RouterView />
</template>

<style scoped>
header {
  line-height: 1.5;
  max-height: 100vh;
}

.logo {
  display: block;
  margin: 0 auto 2rem;
}

nav {
  width: 100%;
  font-size: 12px;
>>>>>>> 831d55f9
  text-align: center;
  margin-top: 2rem;
}

nav a.router-link-exact-active {
  color: var(--color-text);
}

nav a.router-link-exact-active:hover {
  background-color: transparent;
}

nav a {
  display: inline-block;
  padding: 0 1rem;
  border-left: 1px solid var(--color-border);
}

nav a:first-of-type {
  border: 0;
}

@media (min-width: 1024px) {
  header {
    display: flex;
    place-items: center;
    padding-right: calc(var(--section-gap) / 2);
  }

  .logo {
    margin: 0 2rem 0 0;
  }

  header .wrapper {
    display: flex;
    place-items: flex-start;
    flex-wrap: wrap;
  }

  nav {
    text-align: left;
    margin-left: -1rem;
    font-size: 1rem;

    padding: 1rem 0;
    margin-top: 1rem;
  }
}

.demo {
  max-width: 600px;
  border: 2px solid #2c3e50;
  padding: 2rem;
  margin: 2rem auto;
  background-color: #42b983;
}

.demo-container {
  min-height: 100vh;
  padding: 50vh 0;
}
</style><|MERGE_RESOLUTION|>--- conflicted
+++ resolved
@@ -1,147 +1,122 @@
 <script setup lang="ts">
-import { RouterLink, RouterView } from 'vue-router'
-import HelloWorld from './components/HelloWorld.vue'
+import AnimatedComponent from '@/components/AnimatedComponent.vue';
+import { RouterLink, RouterView } from 'vue-router';
+import HelloWorld from './components/HelloWorld.vue';
 </script>
 
 <template>
-<<<<<<< HEAD
-  <div id="nav">
-    <router-link to="/">Home</router-link> |
-    <router-link to="/about">About</router-link>
-  </div>
-  <router-view/>
+    <header>
+        <img alt="Vue logo" class="logo" src="@/assets/logo.svg" width="125" height="125" />
 
-  <div class="demo-container">
-    <animated-component>
-      <div class="demo">
-        Lorem ipsum dolor sit amet, consectetur adipiscing elit. Ut scelerisque molestie nisl ac suscipit. Maecenas in auctor ligula.
-        Vestibulum suscipit mi eget risus aliquet, id lacinia elit consectetur. Donec a tincidunt justo. Etiam varius urna et finibus lacinia.
-        Vestibulum id auctor urna. Integer non facilisis urna. Nullam dapibus, sem in blandit posuere, sapien sem rhoncus urna, ac placerat massa sem tempor nisi.
-      </div>
-    </animated-component>
+        <div class="wrapper">
+            <HelloWorld msg="You did it!" />
 
-    <animated-component animation-type="zoom">
-      <div class="demo">
-        Lorem ipsum dolor sit amet, consectetur adipiscing elit. Ut scelerisque molestie nisl ac suscipit. Maecenas in auctor ligula.
-        Vestibulum suscipit mi eget risus aliquet, id lacinia elit consectetur. Donec a tincidunt justo. Etiam varius urna et finibus lacinia.
-        Vestibulum id auctor urna. Integer non facilisis urna. Nullam dapibus, sem in blandit posuere, sapien sem rhoncus urna, ac placerat massa sem tempor nisi.
-        <br><br>
-        Vivamus eget nulla ut nisl venenatis lobortis non quis tellus. Nullam eget ornare tortor. Donec ac erat eget massa dapibus condimentum.
-        Nunc sed nisi vel quam facilisis pharetra nec at lectus. Nam ipsum sem, auctor vel varius quis, fringilla non magna. Cras id magna velit.
-        Nam faucibus mi massa, ac posuere nulla elementum at. Duis eget felis vitae nisl aliquet tempor. Vivamus nec porta purus.
-      </div>
-    </animated-component>
-  </div>
+            <nav>
+                <RouterLink to="/">Home</RouterLink>
+                <RouterLink to="/about">About</RouterLink>
+            </nav>
+        </div>
+    </header>
 
-</template>
+    <RouterView />
 
-<script lang="js">
-import AnimatedComponent from '@/components/AnimatedComponent.vue';
+    <div class="demo-container">
+        <animated-component>
+            <div class="demo">
+                Lorem ipsum dolor sit amet, consectetur adipiscing elit. Ut scelerisque molestie nisl ac suscipit. Maecenas in auctor ligula. Vestibulum
+                suscipit mi eget risus aliquet, id lacinia elit consectetur. Donec a tincidunt justo. Etiam varius urna et finibus lacinia. Vestibulum id auctor
+                urna. Integer non facilisis urna. Nullam dapibus, sem in blandit posuere, sapien sem rhoncus urna, ac placerat massa sem tempor nisi.
+            </div>
+        </animated-component>
 
-export default {
-  name: "App",
-  components: {
-    AnimatedComponent
-  }
-}
-</script>
-
-<style lang="scss">
-#app {
-  font-family: Avenir, Helvetica, Arial, sans-serif;
-  -webkit-font-smoothing: antialiased;
-  -moz-osx-font-smoothing: grayscale;
-=======
-  <header>
-    <img alt="Vue logo" class="logo" src="@/assets/logo.svg" width="125" height="125" />
-
-    <div class="wrapper">
-      <HelloWorld msg="You did it!" />
-
-      <nav>
-        <RouterLink to="/">Home</RouterLink>
-        <RouterLink to="/about">About</RouterLink>
-      </nav>
+        <animated-component animation-type="zoom">
+            <div class="demo">
+                Lorem ipsum dolor sit amet, consectetur adipiscing elit. Ut scelerisque molestie nisl ac suscipit. Maecenas in auctor ligula. Vestibulum
+                suscipit mi eget risus aliquet, id lacinia elit consectetur. Donec a tincidunt justo. Etiam varius urna et finibus lacinia. Vestibulum id auctor
+                urna. Integer non facilisis urna. Nullam dapibus, sem in blandit posuere, sapien sem rhoncus urna, ac placerat massa sem tempor nisi.
+                <br /><br />
+                Vivamus eget nulla ut nisl venenatis lobortis non quis tellus. Nullam eget ornare tortor. Donec ac erat eget massa dapibus condimentum. Nunc sed
+                nisi vel quam facilisis pharetra nec at lectus. Nam ipsum sem, auctor vel varius quis, fringilla non magna. Cras id magna velit. Nam faucibus mi
+                massa, ac posuere nulla elementum at. Duis eget felis vitae nisl aliquet tempor. Vivamus nec porta purus.
+            </div>
+        </animated-component>
     </div>
-  </header>
-
-  <RouterView />
 </template>
 
 <style scoped>
 header {
-  line-height: 1.5;
-  max-height: 100vh;
+    line-height: 1.5;
+    max-height: 100vh;
 }
 
 .logo {
-  display: block;
-  margin: 0 auto 2rem;
+    display: block;
+    margin: 0 auto 2rem;
 }
 
 nav {
-  width: 100%;
-  font-size: 12px;
->>>>>>> 831d55f9
-  text-align: center;
-  margin-top: 2rem;
+    width: 100%;
+    font-size: 12px;
+    text-align: center;
+    margin-top: 2rem;
 }
 
 nav a.router-link-exact-active {
-  color: var(--color-text);
+    color: var(--color-text);
 }
 
 nav a.router-link-exact-active:hover {
-  background-color: transparent;
+    background-color: transparent;
 }
 
 nav a {
-  display: inline-block;
-  padding: 0 1rem;
-  border-left: 1px solid var(--color-border);
+    display: inline-block;
+    padding: 0 1rem;
+    border-left: 1px solid var(--color-border);
 }
 
 nav a:first-of-type {
-  border: 0;
+    border: 0;
 }
 
 @media (min-width: 1024px) {
-  header {
-    display: flex;
-    place-items: center;
-    padding-right: calc(var(--section-gap) / 2);
-  }
+    header {
+        display: flex;
+        place-items: center;
+        padding-right: calc(var(--section-gap) / 2);
+    }
 
-  .logo {
-    margin: 0 2rem 0 0;
-  }
+    .logo {
+        margin: 0 2rem 0 0;
+    }
 
-  header .wrapper {
-    display: flex;
-    place-items: flex-start;
-    flex-wrap: wrap;
-  }
+    header .wrapper {
+        display: flex;
+        place-items: flex-start;
+        flex-wrap: wrap;
+    }
 
-  nav {
-    text-align: left;
-    margin-left: -1rem;
-    font-size: 1rem;
+    nav {
+        text-align: left;
+        margin-left: -1rem;
+        font-size: 1rem;
 
-    padding: 1rem 0;
-    margin-top: 1rem;
-  }
+        padding: 1rem 0;
+        margin-top: 1rem;
+    }
 }
 
 .demo {
-  max-width: 600px;
-  border: 2px solid #2c3e50;
-  padding: 2rem;
-  margin: 2rem auto;
-  background-color: #42b983;
+    color: white;
+    max-width: 600px;
+    border: 2px solid #9dd3ba;
+    padding: 2rem;
+    margin: 2rem auto;
+    background-color: #42b983;
 }
 
 .demo-container {
-  min-height: 100vh;
-  padding: 50vh 0;
+    min-height: 100vh;
+    padding: 50vh 0;
 }
 </style>