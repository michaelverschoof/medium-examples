<script setup lang="ts">
import { RouterLink, RouterView } from 'vue-router'
import HelloWorld from './components/HelloWorld.vue'
</script>

<template>
<<<<<<< HEAD
    <div id="nav" ref="target">
        <router-link to="/">Home</router-link> |
        <router-link to="/about">About</router-link>
    </div>

    <div class="sticky-menu" :class="{ sticking }">
        This is our sticky menu
    </div>

    <router-view/>
</template>

<style lang="scss">
#app {
    font-family: Avenir, Helvetica, Arial, sans-serif;
    -webkit-font-smoothing: antialiased;
    -moz-osx-font-smoothing: grayscale;
    text-align: center;
    color: #2c3e50;
    min-height: 150vh;
}

#nav {
    padding: 30px;

    a {
        font-weight: bold;
        color: #2c3e50;

        &.router-link-exact-active {
            color: #42b983;
        }
    }
}

.sticky-menu {
    background-color: #41b883;
    padding: 1rem;
    position: sticky;
    top: 0;

    .sticking {
        background-color: rgba(65, 184, 131, 0.3);
        box-shadow: 0 8px 12px 0 rgba(0, 0, 0, 0.3);
    }
=======
  <header>
    <img alt="Vue logo" class="logo" src="@/assets/logo.svg" width="125" height="125" />

    <div class="wrapper">
      <HelloWorld msg="You did it!" />

      <nav>
        <RouterLink to="/">Home</RouterLink>
        <RouterLink to="/about">About</RouterLink>
      </nav>
    </div>
  </header>

  <RouterView />
</template>

<style scoped>
header {
  line-height: 1.5;
  max-height: 100vh;
}

.logo {
  display: block;
  margin: 0 auto 2rem;
}

nav {
  width: 100%;
  font-size: 12px;
  text-align: center;
  margin-top: 2rem;
}

nav a.router-link-exact-active {
  color: var(--color-text);
}

nav a.router-link-exact-active:hover {
  background-color: transparent;
}

nav a {
  display: inline-block;
  padding: 0 1rem;
  border-left: 1px solid var(--color-border);
}

nav a:first-of-type {
  border: 0;
}

@media (min-width: 1024px) {
  header {
    display: flex;
    place-items: center;
    padding-right: calc(var(--section-gap) / 2);
  }

  .logo {
    margin: 0 2rem 0 0;
  }

  header .wrapper {
    display: flex;
    place-items: flex-start;
    flex-wrap: wrap;
  }

  nav {
    text-align: left;
    margin-left: -1rem;
    font-size: 1rem;

    padding: 1rem 0;
    margin-top: 1rem;
  }
>>>>>>> 831d55f9
}
</style>

<script lang="ts">
import {onMounted, ref} from 'vue';

export default {
    name: 'app',
    setup() {
        const target = ref();
        const sticking = ref(false);

        const observer = new IntersectionObserver(
            ([entry]) => {
                sticking.value = !entry.isIntersecting;
            },
            {threshold: 0.0}
        );

        onMounted(() => {
            observer.observe(target.value);
        });

        return {
            target,
            sticking
        };
    }
};
</script><|MERGE_RESOLUTION|>--- conflicted
+++ resolved
@@ -1,161 +1,104 @@
 <script setup lang="ts">
-import { RouterLink, RouterView } from 'vue-router'
-import HelloWorld from './components/HelloWorld.vue'
+import { onMounted, ref } from 'vue';
+import { RouterLink, RouterView } from 'vue-router';
+import HelloWorld from './components/HelloWorld.vue';
+
+const target = ref<Element>();
+const sticking = ref<boolean>(false);
+
+const observer = new IntersectionObserver(
+    ([entry]) => {
+        sticking.value = entry.isIntersecting;
+    },
+    { threshold: 0.0 }
+);
+
+onMounted(() => {
+    observer.observe(target.value as Element);
+});
 </script>
 
 <template>
-<<<<<<< HEAD
-    <div id="nav" ref="target">
-        <router-link to="/">Home</router-link> |
-        <router-link to="/about">About</router-link>
+    <div class="sticky-menu" :class="{ sticking }">This is our sticky menu</div>
+
+    <div class="enable-scrolling" ref="target">
+        <header>
+            <img alt="Vue logo" class="logo" src="@/assets/logo.svg" width="125" height="125" />
+
+            <div class="wrapper">
+                <HelloWorld msg="You did it!" />
+
+                <nav>
+                    <RouterLink to="/">Home</RouterLink>
+                    <RouterLink to="/about">About</RouterLink>
+                </nav>
+            </div>
+        </header>
+
+        <RouterView />
     </div>
-
-    <div class="sticky-menu" :class="{ sticking }">
-        This is our sticky menu
-    </div>
-
-    <router-view/>
 </template>
 
-<style lang="scss">
-#app {
-    font-family: Avenir, Helvetica, Arial, sans-serif;
-    -webkit-font-smoothing: antialiased;
-    -moz-osx-font-smoothing: grayscale;
-    text-align: center;
-    color: #2c3e50;
-    min-height: 150vh;
-}
-
-#nav {
-    padding: 30px;
-
-    a {
-        font-weight: bold;
-        color: #2c3e50;
-
-        &.router-link-exact-active {
-            color: #42b983;
-        }
-    }
-}
-
+<style scoped>
 .sticky-menu {
     background-color: #41b883;
     padding: 1rem;
     position: sticky;
     top: 0;
-
-    .sticking {
-        background-color: rgba(65, 184, 131, 0.3);
-        box-shadow: 0 8px 12px 0 rgba(0, 0, 0, 0.3);
-    }
-=======
-  <header>
-    <img alt="Vue logo" class="logo" src="@/assets/logo.svg" width="125" height="125" />
-
-    <div class="wrapper">
-      <HelloWorld msg="You did it!" />
-
-      <nav>
-        <RouterLink to="/">Home</RouterLink>
-        <RouterLink to="/about">About</RouterLink>
-      </nav>
-    </div>
-  </header>
-
-  <RouterView />
-</template>
-
-<style scoped>
-header {
-  line-height: 1.5;
-  max-height: 100vh;
+    color: white;
+    z-index: 1;
+    grid-column-start: 1;
+    grid-column-end: 3;
 }
 
-.logo {
-  display: block;
-  margin: 0 auto 2rem;
+.sticky-menu.sticking {
+    background-color: rgba(65, 184, 131, 0.3);
+    box-shadow: 0 8px 12px 0 rgba(0, 0, 0, 0.3);
 }
 
-nav {
-  width: 100%;
-  font-size: 12px;
-  text-align: center;
-  margin-top: 2rem;
-}
-
-nav a.router-link-exact-active {
-  color: var(--color-text);
+.enable-scrolling {
+    margin-top: 120vh;
+    margin-bottom: 50vh;
 }
 
 nav a.router-link-exact-active:hover {
-  background-color: transparent;
+    background-color: transparent;
 }
 
 nav a {
-  display: inline-block;
-  padding: 0 1rem;
-  border-left: 1px solid var(--color-border);
+    display: inline-block;
+    padding: 0 1rem;
+    border-left: 1px solid var(--color-border);
 }
 
 nav a:first-of-type {
-  border: 0;
+    border: 0;
 }
 
 @media (min-width: 1024px) {
-  header {
-    display: flex;
-    place-items: center;
-    padding-right: calc(var(--section-gap) / 2);
-  }
+    header {
+        display: flex;
+        place-items: center;
+        padding-right: calc(var(--section-gap) / 2);
+    }
 
-  .logo {
-    margin: 0 2rem 0 0;
-  }
+    .logo {
+        margin: 0 2rem 0 0;
+    }
 
-  header .wrapper {
-    display: flex;
-    place-items: flex-start;
-    flex-wrap: wrap;
-  }
+    header .wrapper {
+        display: flex;
+        place-items: flex-start;
+        flex-wrap: wrap;
+    }
 
-  nav {
-    text-align: left;
-    margin-left: -1rem;
-    font-size: 1rem;
+    nav {
+        text-align: left;
+        margin-left: -1rem;
+        font-size: 1rem;
 
-    padding: 1rem 0;
-    margin-top: 1rem;
-  }
->>>>>>> 831d55f9
+        padding: 1rem 0;
+        margin-top: 1rem;
+    }
 }
-</style>
-
-<script lang="ts">
-import {onMounted, ref} from 'vue';
-
-export default {
-    name: 'app',
-    setup() {
-        const target = ref();
-        const sticking = ref(false);
-
-        const observer = new IntersectionObserver(
-            ([entry]) => {
-                sticking.value = !entry.isIntersecting;
-            },
-            {threshold: 0.0}
-        );
-
-        onMounted(() => {
-            observer.observe(target.value);
-        });
-
-        return {
-            target,
-            sticking
-        };
-    }
-};
-</script>+</style>